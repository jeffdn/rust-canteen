--- conflicted
+++ resolved
@@ -396,11 +396,7 @@
             Ok(true)    => {
                 let buf = self.get_client(token).i_buf.clone();
                 let rqstr = String::from_utf8(buf).unwrap();
-<<<<<<< HEAD
-                self.get_client(token).o_buf = self.handle_request(&rqstr);
-=======
                 self.handle_request(token, evl.channel(), &rqstr);
->>>>>>> 7683cbb9
             },
             Ok(false)   => {},
             Err(e)      => {
